# Custom assembling system 

## Context

We consider the following typical non-linear problem in our study:

Find $\mathbf{u} \in V$, such that

<<<<<<< HEAD
$$ F(\boldsymbol{u}) = \int_\Omega \boldsymbol{\sigma}(\mathbf{u}) : \boldsymbol{\varepsilon}(\boldsymbol{v}) dx - \int_\Omega \boldsymbol{f} \boldsymbol{v} dx = 0 \quad \forall \boldsymbol{v} \in V,$$
where an expression of $\boldsymbol{\sigma}(\mathbf{u})$ is non linear and cannot be defined via UFLx. Let us show you some examples

- $\boldsymbol{\sigma}(\mathbf{u}) = f(\varepsilon_\text{I}, \varepsilon_\text{II}, \varepsilon_\text{III})$,
- $\boldsymbol{\sigma}(\mathbf{u}) = \underset{\alpha}{\operatorname{argmin}} \, g(\boldsymbol{\varepsilon}(\mathbf{u}),  \alpha)$,

where $\varepsilon_\text{I}, \varepsilon_\text{II}, \varepsilon_\text{III}$ are eigenvalues of $\boldsymbol{\varepsilon}$ and $g$ some scalar function.

As seen in the second example, $\boldsymbol{\sigma}(\mathbf{u})$ can also implicitly depend on the value of other scalar, vector or even tensorial quantities, $\alpha$ here. The latter do not necessarily need to be represented in a finite-element function space. They shall just be computed during the assembling procedure when evaluating the expression $\boldsymbol{\sigma}(\mathbf{u})$ pointwise.

In addition, in order to use a standard Newton method to find the solution of $F(\boldsymbol{u})=0$, we also need to compute the derivative of $\boldsymbol{\sigma}$ with respect to $\boldsymbol{u}$. The latter may also depend on some internal variables $\alpha$ of $\boldsymbol{\sigma}$. Thus, it is necessary to have a fonctionality which will allow to do a simultaneous calculation of $\boldsymbol{\sigma}$ and its derivative during assembling procedure.

In practice, in the previous examples $\boldsymbol{\sigma}$ depends directly on $\boldsymbol{\varepsilon} = \frac{1}{2}(\nabla \boldsymbol{u} + \nabla \boldsymbol{u}^T)$. As a result, it is more natural to consider the non-linear expression as a function of $\boldsymbol{\varepsilon}$ directly, provide an expression for $\dfrac{d\boldsymbol{\sigma}}{d\boldsymbol{\varepsilon}}$ and evaluate $\dfrac{d\boldsymbol{\sigma}}{\boldsymbol{du}}$ by the chain rule (letting UFLx handle the $\dfrac{d\boldsymbol{\varepsilon}}{\boldsymbol{du}}$ part).
=======
$$ F(\underline{u}) = \int_\Omega \underline{\underline{\sigma}}(\underline{u}) : \underline{\underline{\varepsilon}}(\underline{v}) dx - \int_\Omega \underline{f} \underline{v} dx = 0 \quad \forall \underline{v} \in V,$$
where an expression of $\underline{\underline{\sigma}}(\underline{u})$ is non linear and cannot be defined via UFLx. Let us show you some examples

- $\underline{\underline{\sigma}}(\underline{u}) = f(\varepsilon_\text{I}, \varepsilon_\text{II}, \varepsilon_\text{III})$,
- $\underline{\underline{\sigma}}(\underline{u}) = \underset{\alpha}{\operatorname{argmin}} g(\underline{\underline{\varepsilon}}(\underline{u}),  \alpha)$,

where $\ \varepsilon_\text{I}, \varepsilon_\text{II}, \varepsilon_\text{III} $ are eigenvalues of $\ \underline{\underline{\varepsilon}} $ and $\ g$ some scalar function.

As seen in the second example, $\ \underline{\underline{\sigma}}(\underline{u}) $ can also implicitly depend on the value of other scalar, vector or even tensorial quantities, $\ \alpha $ here. The latter do not necessarily need to be represented in a finite-element function space. They shall just be computed during the assembling procedure when evaluating the expression $\ \underline{\underline{\sigma}}(\underline{u}) $ pointwise.

In addition, in order to use a standard Newton method to find the solution of $\ F(\underline{u})=0 $, we also need to compute the derivative of $\ \underline{\underline{\sigma}} $ with respect to $\ \underline{u} $. The latter may also depend on some internal variables $\ \alpha $ of $\ \underline{\underline{\sigma}} $. Thus, it is necessary to have a fonctionality which will allow to do a simultaneous calculation of $\ \underline{\underline{\sigma}}$ and its derivative during assembling procedure.

In practice, in the previous examples $\ \underline{\underline{\sigma}} $ depends directly on $\ \underline{\underline{\varepsilon}} = \frac{1}{2}(\nabla \underline{u} + \nabla \underline{u}^T) $. As a result, it is more natural to consider the non-linear expression as a function of $\ \underline{\underline{\varepsilon}} $ directly, provide an expression for $\ \dfrac{d\underline{\underline{\sigma}}}{d\underline{\underline{\varepsilon}}} $ and evaluate $\ \dfrac{d\underline{\underline{\sigma}}}{d\underline{u}} $ by the chain rule (letting UFLx handle the $\ \dfrac{d\underline{\underline{\varepsilon}}}{d\underline{u}} $ part).
>>>>>>> e8db0c3f

As the result we require the following features:

1. To define nonlinear expressions of variational problems in more complex way than it's allowed by UFLx
2. To let an "oracle" provide values of such an expression and its derivative(s)
3. To call this oracle on-the-fly during the assembly to avoid unnecessary loops, precomputations and memory allocations

The following text describes our own view of these features implementation.

## Custom assembling 

Following the concept of the [custom assembler](https://github.com/FEniCS/dolfinx/blob/main/python/test/unit/fem/test_custom_assembler.py), which uses the power of `numba` and  `cffi` python libraries, we implemented our own version of custom assembler, where we can change the main loop of the assembling procedure.

<!-- There are several essential elements of the algorithm to be mentioned. First of all,  -->

## CustomFunction 

We would like to introduce a concept of `CustomFunction` (for lack of a better name), which is essential for our study. Let us consider the next simple variational problem 

$$ \int_\Omega g \cdot uv dx, \quad \forall \underline{v} \in V, $$

where $\ \underline{u} $ is a trial function, $\ \underline{v} $ is a test function and the function $\ g $ is an expression. For this moment we must use `fem.Function` class to implement this variational form. Knowing the exact UFLx expression of $\ g $ we can calculate its values on every element using the interpolation procedure of `fem.Expression` class. So we save all values of $\ g $ in one global vector. The goal is to have a possibility to calculate $\ g $ expression, no matter how difficult it is, in every element node (for instance, in every gauss point, if we define $\ g $ on a quadrature element) during the assembling procedure. 

We introduce a new entity named as `CustomFunction` (or `CustomExpression`). It
1. inherits `fem.Function`
2. contains a method `eval`, which will be called inside of the assemble loop and calculates the function local values

## DummyFunction 

Besides `CustomFunction` we need an other entity. Every `fem.Function` object stores its values globally, but we would like to avoid such a waste of memory updating the function value during the assembling procedure. Let us consider the previous variational form, where $\ g $ contains its local-element values now. If there is one local value of $\ g $ (only 1 gauss point), $\ g $ will be  `fem.Constant`, but we need to store different values of $\ g $ in every element node (gauss point). So we introduce a concept of `DummyFunction` (or `ElementaryFunction`?), which 
1. inherits `fem.Function`
2. allocates the memory for local values only
3. can be updated during assembling procedure

## Examples 

We implemented elasticity and plasticity problems to explain our ideas by examples.

### Elasticity problem

<<<<<<< HEAD
Let's consider a beam stretching with the left side fixed. On the other side we apply displacements. Find $\boldsymbol{u}\in V$ s.t.

$$\int_\Omega \boldsymbol{\sigma}(\boldsymbol{\varepsilon}(\mathbf{u})) : \boldsymbol{\varepsilon}(\boldsymbol{v}) dx  = 0 \quad \forall \boldsymbol{v} \in V,$$
=======
Let's consider a beam stretching with the left side fixed. On the other side we apply displacements. Find $\underline{u} \in V$ s.t.

$$\int_\Omega \underline{\underline{\sigma}}(\underline{\underline{\varepsilon}}(\underline{u})) : \underline{\underline{\varepsilon}}(\underline{v}) d\underline{x}  = 0 \quad \forall \underline{v} \in V,$$
>>>>>>> e8db0c3f

$$ \partial\Omega_\text{left} : u_x = 0, $$
$$ (0, 0) : u_y = 0, $$
$$ \partial\Omega_\text{right} : u_x = t \cdot u_\text{bc},$$
<<<<<<< HEAD
where $u_\text{bc}$ is a maximal displacement on the right side of the beam, $t$ is a parameter varying from 0 to 1, and where $\boldsymbol{\sigma}(\boldsymbol{\varepsilon})$ is our user-defined "oracle". Here we use a simple elastic behaviour:
=======
where $\ u_\text{bc} $ is a maximal displacement on the right side of the beam, $\ t $ is a parameter varying from 0 to 1, and where $\ \underline{\underline{\sigma}}(\underline{\underline{\varepsilon}}) $ is our user-defined "oracle". Here we use a simple elastic behaviour:
>>>>>>> e8db0c3f

$$
\boldsymbol{\sigma}(\boldsymbol{\varepsilon}) = \mathbf{C}:\boldsymbol{\varepsilon}
$$

and for which the derivative is:

$$
\dfrac{d\boldsymbol{\sigma}}{d\boldsymbol{\varepsilon}} = \mathbf{C}
$$

where $\mathbf{C}$ is the stiffness matrix.

<<<<<<< HEAD
Let's focus on the key points. In this "naive" example the derivative is constant, but in general non-linear models, it's value will directly depend on the local value of $\boldsymbol{\varepsilon}$. We would like to change this value at every assembling step. In our terms, it is a `DummyFunction`. Obviously, $\boldsymbol{\sigma}$ is the `CustomFunction`, which depends on $\boldsymbol{\varepsilon}$. 
=======
Let's focus on the key points. In this "naive" example the derivative is constant, but in general non-linear models, it's value will directly depend on the local value of $\ \underline{\underline{\varepsilon}} $. We would like to change this value at every assembling step. In our terms, it is a `DummyFunction`. Obviously, $\ \underline{\underline{\sigma}} $ is the `CustomFunction`, which depends on $\ \underline{\underline{\varepsilon}} $. 
>>>>>>> e8db0c3f
```python
q_dsigma = ca.DummyFunction(VQT, name='stiffness') # tensor C
q_sigma = ca.CustomFunction(VQV, eps(u), [q_dsigma], get_eval)  # sigma^n
```
<<<<<<< HEAD
In the `CustomFunction` constructor we observe three arguments. The first one is the UFL-expression of its variable $\boldsymbol{\varepsilon}$ here. It will be compiled via ffcx and will be sent as "tabulated" expression to a numba function, which performs the calculation of `q_sigma`. The second argument is a list of `q_sigma` coefficients (`fem.Function` or `DummyFunction`), which take a part in calculations of `q_sigma`. The third argument contains a function generating a `CustomFunction` method `eval`, which will be called during the assembling. It describes every step of local calculation of $\sigma$.
=======
In the `CustomFunction` constructor we observe three arguments. The first one is the UFL-expression of its variable $\ \underline{\underline{\varepsilon}}$ here. It will be compiled via ffcx and will be sent as "tabulated" expression to a numba function, which performs the calculation of `q_sigma`. The second argument is a list of `q_sigma` coefficients (`fem.Function` or `DummyFunction`), which take a part in calculations of `q_sigma`. The third argument contains a function generating a `CustomFunction` method `eval`, which will be called during the assembling. It describes every step of local calculation of $\ \underline{\underline{\sigma}} $.
>>>>>>> e8db0c3f

Besides the local implementation of new entities we need to change the assembling procedure loop to describe explicitly the interaction between different coefficients of linear and bilinear forms. It allows us to write a quite general custom assembler, which will work for any kind non-linear problem. Thus we have to define two additional numba functions to calculate local values of forms kernels coefficients (see the code below).

```python
@numba.njit(fastmath=True)
def local_assembling_b(cell, coeffs_values_global_b, coeffs_coeff_values_b, coeffs_dummy_values_b, coeffs_eval_b, u_local, coeffs_constants_b, geometry, entity_local_index, perm):
    sigma_local = coeffs_values_global_b[0][cell]
    
    output_values = coeffs_eval_b[0](sigma_local, 
                                     u_local, 
                                     coeffs_constants_b[0], 
                                     geometry, entity_local_index, perm)

    coeffs_b = sigma_local

    for i in range(len(coeffs_dummy_values_b)):
        coeffs_dummy_values_b[i][:] = output_values[i] #C update

    return coeffs_b

@numba.njit(fastmath=True)
def local_assembling_A(coeffs_dummy_values_b):
    coeffs_A = coeffs_dummy_values_b[0]
    return coeffs_A
```

### Plasticity problem

The elasticity case is trivial and doesn't show clearly our demands by the described above features. Therefore we present here a standard non-linear problem from our scientific domain - a plasticity one.

The full description of the problem and its implementation on a legacy version of Fenics is introduced [here](https://comet-fenics.readthedocs.io/en/latest/demo/2D_plasticity/vonMises_plasticity.py.html). Note that for this very specific example, everything can still be expressed in UFL directly. However, in general, this is no longer the case, as one may have to solve a nonlinear equation at each integration point to obtain the expression of stresses and plasticity variables.

<<<<<<< HEAD
We focus on the following variational problem only: Find $\Delta \boldsymbol{u} \in V$ s.t.

$$ \int\limits_\Omega \boldsymbol{\sigma_{n+1}} (\boldsymbol{\varepsilon}(\Delta\mathbf{u})) : \boldsymbol{\varepsilon}(\boldsymbol{v}) dx - q \int\limits_{\partial\Omega_{\text{inside}}} \boldsymbol{n} \cdot \boldsymbol{v} dx = 0, \quad \forall \boldsymbol{v} \in V, $$

where $\Delta u$ is a displacement increment between two load steps, $\boldsymbol{\sigma}_{n+1}$ is the current stress tensor which depends on the previous stress $\boldsymbol{\sigma}_n$ and the previous plastic strain $p_n$ and which is implicitly defined as the solution to the following equations:

$$\boldsymbol{\sigma_\text{elas}} = \boldsymbol{\sigma}_n + \mathbf{C} : \Delta \boldsymbol{\varepsilon}, \quad \sigma^\text{eq}_\text{elas} = \sqrt{\frac{3}{2} \boldsymbol{s} : \boldsymbol{s}}$$ 
=======
We focus on the following variational problem only: Find $\underline{\Delta u} \in V$ s.t.

$$ \int\limits_\Omega \underline{\underline{\sigma_{n+1}}} (\underline{\underline{\varepsilon}}(\underline{\Delta u})) : \underline{\underline{\varepsilon}}(\underline{v}) dx - q \int\limits_{\partial\Omega_{\text{inside}}} \underline{n} \cdot \underline{v} dx = 0, \quad \forall \underline{v} \in V, $$

where $\ \underline{\Delta u} $ is a displacement increment between two load steps, $\ \underline{\underline{\sigma}}_{n+1} $ is the current stress tensor which depends on the previous stress $\ \underline{\underline{\sigma}}_n $ and the previous plastic strain $\ p_n $ and which is implicitly defined as the solution to the following equations:

$$\underline{\underline{\sigma_\text{elas}}} = \underline{\underline{\sigma}}_n + \mathbf{C} : \underline{\underline{\Delta\varepsilon}}, \quad \sigma^\text{eq}_\text{elas} = \sqrt{\frac{3}{2} \underline{\underline{s}} : \underline{\underline{s}}}$$ 
>>>>>>> e8db0c3f

$$\boldsymbol{s} = \mathsf{dev} \boldsymbol{\sigma_\text{elas}} $$

$$ f_\text{elas} = \sigma^\text{eq}_\text{elas} - \sigma_0 - H p_n $$  

$$\Delta p = \frac{< f_\text{elas} >_+}{3\mu + H},$$

$$\beta = \frac{3\mu}{\sigma^\text{eq}_\text{elas}}\Delta p$$

$$\boldsymbol{n} = \frac{\boldsymbol{s}}{\sigma^\text{eq}_\text{elas}}$$

$$\boldsymbol{\sigma}_{n+1} = \boldsymbol{\sigma_\text{elas}} - \beta \boldsymbol{s}$$

$$
    < f>_+ = 
        \begin{cases}
            f, \quad f > 0, \\
            0, \quad \text{otherwise}
        \end{cases}
$$

<<<<<<< HEAD
where $\Delta\boldsymbol{\varepsilon} = \boldsymbol{\varepsilon}(\Delta \boldsymbol{u})$ is the total strain increment.

The corresponding derivative of the non-linear expression $\boldsymbol{\sigma}_{n+1}(\Delta\boldsymbol{\varepsilon})$ is given by:

$$\dfrac{d\boldsymbol{\sigma}_{n+1}}{d\Delta\boldsymbol{\varepsilon}} = \mathbf{C}^\text{tang}(\Delta\boldsymbol{\varepsilon}) = \mathbf{C} - 3\mu \left( \frac{3\mu}{3\mu + H} -\beta \right) \boldsymbol{n} \otimes \boldsymbol{n} - 2\mu\beta \mathbf{DEV} $$

In contrast to the elasticity problem the tangent stiffness depends here on $\Delta\boldsymbol{\varepsilon}$ and has different values in every gauss point. Since it's value is needed only for computing the global jacobian matrix, we would like to avoid an allocation of such a global tensorial field. This justifies to use the concept of `DummyFunction` for $\mathbf{C}^\text{tang}$.

We can conclude, that the fields $\boldsymbol{\sigma_{n+1}} = \boldsymbol{\sigma_{n+1}}(\Delta \boldsymbol{\varepsilon}, \beta, \boldsymbol{\sigma_n}, dp, p_n, \boldsymbol{\sigma_n})$ and $\mathbf{C}^\text{tang} = \mathbf{C}^\text{tang}(\beta, \boldsymbol{\sigma_n})$ depend on the common variables $\beta$ and $\boldsymbol{\sigma_n}$. With the legacy implementation, it was necessary to allocate additional space for them and calculate $\boldsymbol{\sigma_{n+1}}$ and $\mathbf{C}^\text{tang}$ separately, but now we can combine their local evaluations.
=======
where $\ \underline{\underline{\Delta\varepsilon}} = \underline{\underline{\varepsilon}}(\underline{\Delta u}) $ is the total strain increment.

The corresponding derivative of the non-linear expression $\ \underline{\underline{\sigma}}_{n+1}(\underline{\underline{\Delta\varepsilon}}) $ is given by:

$$\dfrac{d\underline{\underline{\sigma}}_{n+1}}{d\underline{\underline{\Delta\varepsilon}}} = \mathbf{C}^\text{tang}(\underline{\underline{\Delta\varepsilon}}) = \mathbf{C} - 3\mu \left( \frac{3\mu}{3\mu + H} -\beta \right) \underline{\underline{n}} \otimes \underline{\underline{n}} - 2\mu\beta \mathbf{DEV} $$

In contrast to the elasticity problem the tangent stiffness depends here on $\ \underline{\underline{\Delta\varepsilon}} $ and has different values in every gauss point. Since it's value is needed only for computing the global jacobian matrix, we would like to avoid an allocation of such a global tensorial field. This justifies to use the concept of `DummyFunction` for $\ \mathbf{C}^\text{tang} $.

We can conclude, that the fields $\ \underline{\underline{\sigma_{n+1}}} = \underline{\underline{\sigma_{n+1}}}(\underline{\underline{\Delta\varepsilon}}, \beta, \underline{\underline{n}}, dp, p_n, \underline{\underline{\sigma_n}}) $ and $\ \mathbf{C}^\text{tang} = \mathbf{C}^\text{tang}(\beta, \underline{\underline{n}}) $ depend on the common variables $\ \beta $ and $\ \underline{\underline{n}} $. With the legacy implementation, it was necessary to allocate additional space for them and calculate $\ \underline{\underline{\sigma_{n+1}}} $ and $\ \mathbf{C}^\text{tang} $ separately, but now we can combine their local evaluations.
>>>>>>> e8db0c3f

In comparison with the elasticity case the `CustomFunction` `sig` has more dependent fields. Look at the code below
```python
C_tang = ca.DummyFunction(QT, name='tangent') # tensor C_tang
sig = ca.CustomFunction(W, eps(Du), [C_tang, p, dp, sig_old], get_eval) # sigma_n
```
As it was expected, the local evaluation of the `CustomFunction` becomes more complex 

```python
def get_eval(self:ca.CustomFunction):
    tabulated_eps = self.tabulated_input_expression
    n_gauss_points = len(self.input_expression.X)
    local_shape = self.local_shape
    C_tang_shape = self.tangent.shape

    @numba.njit(fastmath=True)
    def eval(sigma_current_local, sigma_old_local, p_old_local, dp_local, coeffs_values, constants_values, coordinates, local_index, orientation):
        deps_local = np.zeros(n_gauss_points*3*3, dtype=PETSc.ScalarType)
        
        C_tang_local = np.zeros((n_gauss_points, *C_tang_shape), dtype=PETSc.ScalarType)
        
        sigma_old = sigma_old_local.reshape((n_gauss_points, *local_shape))
        sigma_new = sigma_current_local.reshape((n_gauss_points, *local_shape))

        tabulated_eps(ca.ffi.from_buffer(deps_local), 
                      ca.ffi.from_buffer(coeffs_values), 
                      ca.ffi.from_buffer(constants_values), 
                      ca.ffi.from_buffer(coordinates), ca.ffi.from_buffer(local_index), ca.ffi.from_buffer(orientation))
        
        deps_local = deps_local.reshape((n_gauss_points, 3, 3))

        n_elas = np.zeros((3, 3), dtype=PETSc.ScalarType) 
        beta = np.zeros(1, dtype=PETSc.ScalarType) 
        dp = np.zeros(1, dtype=PETSc.ScalarType) 

        for q in range(n_gauss_points):
            sig_n = as_3D_array(sigma_old[q])
            sig_elas = sig_n + sigma(deps_local[q])
            s = sig_elas - np.trace(sig_elas)*I/3.
            sig_eq = np.sqrt(3./2. * inner(s, s))
            f_elas = sig_eq - sig0 - H*p_old_local[q]
            f_elas_plus = ppos(f_elas)
            dp[:] = f_elas_plus/(3*mu_+H)
            
            sig_eq += TPV # for the case when sig_eq is equal to 0.0
            n_elas[:,:] = s/sig_eq*f_elas_plus/f_elas
            beta[:] = 3*mu_*dp/sig_eq
      
            new_sig = sig_elas - beta*s
            sigma_new[q][:] = np.asarray([new_sig[0, 0], new_sig[1, 1], new_sig[2, 2], new_sig[0, 1]])
            dp_local[q] = dp[0]
            
            C_tang_local[q][:] = get_C_tang(beta, n_elas)
        
        return [C_tang_local.flatten()] 
    return eval
```

<<<<<<< HEAD
Thus it can been seen more clearly the dependance of the tensor $\mathbf{C}^\text{tang}$ on the calculation of the tensor $\boldsymbol{\sigma}_{n+1}$.
=======
Thus it can been seen more clearly the dependance of the tensor $\ \mathbf{C}^\text{tang} $ on the calculation of the tensor $\ \underline{\underline{\sigma}}_{n+1} $.
>>>>>>> e8db0c3f

## Summarize

We developed our own custom assembler which makes use of two new entities. This allows us to save memory, avoid unnecessary global *a priori* evaluations and do instead on-the-fly evaluation during the assembly. More importantly, this allows to deal with more complex mathematical expressions, which can be implicitly defined, where the UFLx functionality is quite limited. Thanks to `numba` and `cffi` python libraries and some FenicsX features, we can implement our ideas by way of efficient code. Our realization doesn't claim to be the most efficient one. So, if you have any comments about it, don't hesitate to share them with us!

## Miscellaneous

Here you find the table, which contains the time needed to solve the problem and the appropriate JIT overhead.

| Mesh | Time (s) | Elements nb. | Nodes nb. | JIT overhead (s)|
| :---: | :---: | :----: | :---: | :---: |
| Coarse | 2.7 | 1478 | 811 | 7.5 |
| Medium | 14 | 5716 | 3000 | 7.8 |
| Fine | 100 | 25897 | 13251 | 4.9 |

We can conclude from this table, that the time spent on the JIT compilation operations is quite negligible, if we consider dense meshes.<|MERGE_RESOLUTION|>--- conflicted
+++ resolved
@@ -6,21 +6,6 @@
 
 Find $\mathbf{u} \in V$, such that
 
-<<<<<<< HEAD
-$$ F(\boldsymbol{u}) = \int_\Omega \boldsymbol{\sigma}(\mathbf{u}) : \boldsymbol{\varepsilon}(\boldsymbol{v}) dx - \int_\Omega \boldsymbol{f} \boldsymbol{v} dx = 0 \quad \forall \boldsymbol{v} \in V,$$
-where an expression of $\boldsymbol{\sigma}(\mathbf{u})$ is non linear and cannot be defined via UFLx. Let us show you some examples
-
-- $\boldsymbol{\sigma}(\mathbf{u}) = f(\varepsilon_\text{I}, \varepsilon_\text{II}, \varepsilon_\text{III})$,
-- $\boldsymbol{\sigma}(\mathbf{u}) = \underset{\alpha}{\operatorname{argmin}} \, g(\boldsymbol{\varepsilon}(\mathbf{u}),  \alpha)$,
-
-where $\varepsilon_\text{I}, \varepsilon_\text{II}, \varepsilon_\text{III}$ are eigenvalues of $\boldsymbol{\varepsilon}$ and $g$ some scalar function.
-
-As seen in the second example, $\boldsymbol{\sigma}(\mathbf{u})$ can also implicitly depend on the value of other scalar, vector or even tensorial quantities, $\alpha$ here. The latter do not necessarily need to be represented in a finite-element function space. They shall just be computed during the assembling procedure when evaluating the expression $\boldsymbol{\sigma}(\mathbf{u})$ pointwise.
-
-In addition, in order to use a standard Newton method to find the solution of $F(\boldsymbol{u})=0$, we also need to compute the derivative of $\boldsymbol{\sigma}$ with respect to $\boldsymbol{u}$. The latter may also depend on some internal variables $\alpha$ of $\boldsymbol{\sigma}$. Thus, it is necessary to have a fonctionality which will allow to do a simultaneous calculation of $\boldsymbol{\sigma}$ and its derivative during assembling procedure.
-
-In practice, in the previous examples $\boldsymbol{\sigma}$ depends directly on $\boldsymbol{\varepsilon} = \frac{1}{2}(\nabla \boldsymbol{u} + \nabla \boldsymbol{u}^T)$. As a result, it is more natural to consider the non-linear expression as a function of $\boldsymbol{\varepsilon}$ directly, provide an expression for $\dfrac{d\boldsymbol{\sigma}}{d\boldsymbol{\varepsilon}}$ and evaluate $\dfrac{d\boldsymbol{\sigma}}{\boldsymbol{du}}$ by the chain rule (letting UFLx handle the $\dfrac{d\boldsymbol{\varepsilon}}{\boldsymbol{du}}$ part).
-=======
 $$ F(\underline{u}) = \int_\Omega \underline{\underline{\sigma}}(\underline{u}) : \underline{\underline{\varepsilon}}(\underline{v}) dx - \int_\Omega \underline{f} \underline{v} dx = 0 \quad \forall \underline{v} \in V,$$
 where an expression of $\underline{\underline{\sigma}}(\underline{u})$ is non linear and cannot be defined via UFLx. Let us show you some examples
 
@@ -34,7 +19,6 @@
 In addition, in order to use a standard Newton method to find the solution of $\ F(\underline{u})=0 $, we also need to compute the derivative of $\ \underline{\underline{\sigma}} $ with respect to $\ \underline{u} $. The latter may also depend on some internal variables $\ \alpha $ of $\ \underline{\underline{\sigma}} $. Thus, it is necessary to have a fonctionality which will allow to do a simultaneous calculation of $\ \underline{\underline{\sigma}}$ and its derivative during assembling procedure.
 
 In practice, in the previous examples $\ \underline{\underline{\sigma}} $ depends directly on $\ \underline{\underline{\varepsilon}} = \frac{1}{2}(\nabla \underline{u} + \nabla \underline{u}^T) $. As a result, it is more natural to consider the non-linear expression as a function of $\ \underline{\underline{\varepsilon}} $ directly, provide an expression for $\ \dfrac{d\underline{\underline{\sigma}}}{d\underline{\underline{\varepsilon}}} $ and evaluate $\ \dfrac{d\underline{\underline{\sigma}}}{d\underline{u}} $ by the chain rule (letting UFLx handle the $\ \dfrac{d\underline{\underline{\varepsilon}}}{d\underline{u}} $ part).
->>>>>>> e8db0c3f
 
 As the result we require the following features:
 
@@ -75,24 +59,14 @@
 
 ### Elasticity problem
 
-<<<<<<< HEAD
-Let's consider a beam stretching with the left side fixed. On the other side we apply displacements. Find $\boldsymbol{u}\in V$ s.t.
-
-$$\int_\Omega \boldsymbol{\sigma}(\boldsymbol{\varepsilon}(\mathbf{u})) : \boldsymbol{\varepsilon}(\boldsymbol{v}) dx  = 0 \quad \forall \boldsymbol{v} \in V,$$
-=======
 Let's consider a beam stretching with the left side fixed. On the other side we apply displacements. Find $\underline{u} \in V$ s.t.
 
 $$\int_\Omega \underline{\underline{\sigma}}(\underline{\underline{\varepsilon}}(\underline{u})) : \underline{\underline{\varepsilon}}(\underline{v}) d\underline{x}  = 0 \quad \forall \underline{v} \in V,$$
->>>>>>> e8db0c3f
 
 $$ \partial\Omega_\text{left} : u_x = 0, $$
 $$ (0, 0) : u_y = 0, $$
 $$ \partial\Omega_\text{right} : u_x = t \cdot u_\text{bc},$$
-<<<<<<< HEAD
-where $u_\text{bc}$ is a maximal displacement on the right side of the beam, $t$ is a parameter varying from 0 to 1, and where $\boldsymbol{\sigma}(\boldsymbol{\varepsilon})$ is our user-defined "oracle". Here we use a simple elastic behaviour:
-=======
 where $\ u_\text{bc} $ is a maximal displacement on the right side of the beam, $\ t $ is a parameter varying from 0 to 1, and where $\ \underline{\underline{\sigma}}(\underline{\underline{\varepsilon}}) $ is our user-defined "oracle". Here we use a simple elastic behaviour:
->>>>>>> e8db0c3f
 
 $$
 \boldsymbol{\sigma}(\boldsymbol{\varepsilon}) = \mathbf{C}:\boldsymbol{\varepsilon}
@@ -106,20 +80,12 @@
 
 where $\mathbf{C}$ is the stiffness matrix.
 
-<<<<<<< HEAD
-Let's focus on the key points. In this "naive" example the derivative is constant, but in general non-linear models, it's value will directly depend on the local value of $\boldsymbol{\varepsilon}$. We would like to change this value at every assembling step. In our terms, it is a `DummyFunction`. Obviously, $\boldsymbol{\sigma}$ is the `CustomFunction`, which depends on $\boldsymbol{\varepsilon}$. 
-=======
 Let's focus on the key points. In this "naive" example the derivative is constant, but in general non-linear models, it's value will directly depend on the local value of $\ \underline{\underline{\varepsilon}} $. We would like to change this value at every assembling step. In our terms, it is a `DummyFunction`. Obviously, $\ \underline{\underline{\sigma}} $ is the `CustomFunction`, which depends on $\ \underline{\underline{\varepsilon}} $. 
->>>>>>> e8db0c3f
 ```python
 q_dsigma = ca.DummyFunction(VQT, name='stiffness') # tensor C
 q_sigma = ca.CustomFunction(VQV, eps(u), [q_dsigma], get_eval)  # sigma^n
 ```
-<<<<<<< HEAD
-In the `CustomFunction` constructor we observe three arguments. The first one is the UFL-expression of its variable $\boldsymbol{\varepsilon}$ here. It will be compiled via ffcx and will be sent as "tabulated" expression to a numba function, which performs the calculation of `q_sigma`. The second argument is a list of `q_sigma` coefficients (`fem.Function` or `DummyFunction`), which take a part in calculations of `q_sigma`. The third argument contains a function generating a `CustomFunction` method `eval`, which will be called during the assembling. It describes every step of local calculation of $\sigma$.
-=======
 In the `CustomFunction` constructor we observe three arguments. The first one is the UFL-expression of its variable $\ \underline{\underline{\varepsilon}}$ here. It will be compiled via ffcx and will be sent as "tabulated" expression to a numba function, which performs the calculation of `q_sigma`. The second argument is a list of `q_sigma` coefficients (`fem.Function` or `DummyFunction`), which take a part in calculations of `q_sigma`. The third argument contains a function generating a `CustomFunction` method `eval`, which will be called during the assembling. It describes every step of local calculation of $\ \underline{\underline{\sigma}} $.
->>>>>>> e8db0c3f
 
 Besides the local implementation of new entities we need to change the assembling procedure loop to describe explicitly the interaction between different coefficients of linear and bilinear forms. It allows us to write a quite general custom assembler, which will work for any kind non-linear problem. Thus we have to define two additional numba functions to calculate local values of forms kernels coefficients (see the code below).
 
@@ -152,15 +118,6 @@
 
 The full description of the problem and its implementation on a legacy version of Fenics is introduced [here](https://comet-fenics.readthedocs.io/en/latest/demo/2D_plasticity/vonMises_plasticity.py.html). Note that for this very specific example, everything can still be expressed in UFL directly. However, in general, this is no longer the case, as one may have to solve a nonlinear equation at each integration point to obtain the expression of stresses and plasticity variables.
 
-<<<<<<< HEAD
-We focus on the following variational problem only: Find $\Delta \boldsymbol{u} \in V$ s.t.
-
-$$ \int\limits_\Omega \boldsymbol{\sigma_{n+1}} (\boldsymbol{\varepsilon}(\Delta\mathbf{u})) : \boldsymbol{\varepsilon}(\boldsymbol{v}) dx - q \int\limits_{\partial\Omega_{\text{inside}}} \boldsymbol{n} \cdot \boldsymbol{v} dx = 0, \quad \forall \boldsymbol{v} \in V, $$
-
-where $\Delta u$ is a displacement increment between two load steps, $\boldsymbol{\sigma}_{n+1}$ is the current stress tensor which depends on the previous stress $\boldsymbol{\sigma}_n$ and the previous plastic strain $p_n$ and which is implicitly defined as the solution to the following equations:
-
-$$\boldsymbol{\sigma_\text{elas}} = \boldsymbol{\sigma}_n + \mathbf{C} : \Delta \boldsymbol{\varepsilon}, \quad \sigma^\text{eq}_\text{elas} = \sqrt{\frac{3}{2} \boldsymbol{s} : \boldsymbol{s}}$$ 
-=======
 We focus on the following variational problem only: Find $\underline{\Delta u} \in V$ s.t.
 
 $$ \int\limits_\Omega \underline{\underline{\sigma_{n+1}}} (\underline{\underline{\varepsilon}}(\underline{\Delta u})) : \underline{\underline{\varepsilon}}(\underline{v}) dx - q \int\limits_{\partial\Omega_{\text{inside}}} \underline{n} \cdot \underline{v} dx = 0, \quad \forall \underline{v} \in V, $$
@@ -168,7 +125,6 @@
 where $\ \underline{\Delta u} $ is a displacement increment between two load steps, $\ \underline{\underline{\sigma}}_{n+1} $ is the current stress tensor which depends on the previous stress $\ \underline{\underline{\sigma}}_n $ and the previous plastic strain $\ p_n $ and which is implicitly defined as the solution to the following equations:
 
 $$\underline{\underline{\sigma_\text{elas}}} = \underline{\underline{\sigma}}_n + \mathbf{C} : \underline{\underline{\Delta\varepsilon}}, \quad \sigma^\text{eq}_\text{elas} = \sqrt{\frac{3}{2} \underline{\underline{s}} : \underline{\underline{s}}}$$ 
->>>>>>> e8db0c3f
 
 $$\boldsymbol{s} = \mathsf{dev} \boldsymbol{\sigma_\text{elas}} $$
 
@@ -190,17 +146,6 @@
         \end{cases}
 $$
 
-<<<<<<< HEAD
-where $\Delta\boldsymbol{\varepsilon} = \boldsymbol{\varepsilon}(\Delta \boldsymbol{u})$ is the total strain increment.
-
-The corresponding derivative of the non-linear expression $\boldsymbol{\sigma}_{n+1}(\Delta\boldsymbol{\varepsilon})$ is given by:
-
-$$\dfrac{d\boldsymbol{\sigma}_{n+1}}{d\Delta\boldsymbol{\varepsilon}} = \mathbf{C}^\text{tang}(\Delta\boldsymbol{\varepsilon}) = \mathbf{C} - 3\mu \left( \frac{3\mu}{3\mu + H} -\beta \right) \boldsymbol{n} \otimes \boldsymbol{n} - 2\mu\beta \mathbf{DEV} $$
-
-In contrast to the elasticity problem the tangent stiffness depends here on $\Delta\boldsymbol{\varepsilon}$ and has different values in every gauss point. Since it's value is needed only for computing the global jacobian matrix, we would like to avoid an allocation of such a global tensorial field. This justifies to use the concept of `DummyFunction` for $\mathbf{C}^\text{tang}$.
-
-We can conclude, that the fields $\boldsymbol{\sigma_{n+1}} = \boldsymbol{\sigma_{n+1}}(\Delta \boldsymbol{\varepsilon}, \beta, \boldsymbol{\sigma_n}, dp, p_n, \boldsymbol{\sigma_n})$ and $\mathbf{C}^\text{tang} = \mathbf{C}^\text{tang}(\beta, \boldsymbol{\sigma_n})$ depend on the common variables $\beta$ and $\boldsymbol{\sigma_n}$. With the legacy implementation, it was necessary to allocate additional space for them and calculate $\boldsymbol{\sigma_{n+1}}$ and $\mathbf{C}^\text{tang}$ separately, but now we can combine their local evaluations.
-=======
 where $\ \underline{\underline{\Delta\varepsilon}} = \underline{\underline{\varepsilon}}(\underline{\Delta u}) $ is the total strain increment.
 
 The corresponding derivative of the non-linear expression $\ \underline{\underline{\sigma}}_{n+1}(\underline{\underline{\Delta\varepsilon}}) $ is given by:
@@ -210,7 +155,6 @@
 In contrast to the elasticity problem the tangent stiffness depends here on $\ \underline{\underline{\Delta\varepsilon}} $ and has different values in every gauss point. Since it's value is needed only for computing the global jacobian matrix, we would like to avoid an allocation of such a global tensorial field. This justifies to use the concept of `DummyFunction` for $\ \mathbf{C}^\text{tang} $.
 
 We can conclude, that the fields $\ \underline{\underline{\sigma_{n+1}}} = \underline{\underline{\sigma_{n+1}}}(\underline{\underline{\Delta\varepsilon}}, \beta, \underline{\underline{n}}, dp, p_n, \underline{\underline{\sigma_n}}) $ and $\ \mathbf{C}^\text{tang} = \mathbf{C}^\text{tang}(\beta, \underline{\underline{n}}) $ depend on the common variables $\ \beta $ and $\ \underline{\underline{n}} $. With the legacy implementation, it was necessary to allocate additional space for them and calculate $\ \underline{\underline{\sigma_{n+1}}} $ and $\ \mathbf{C}^\text{tang} $ separately, but now we can combine their local evaluations.
->>>>>>> e8db0c3f
 
 In comparison with the elasticity case the `CustomFunction` `sig` has more dependent fields. Look at the code below
 ```python
@@ -269,11 +213,7 @@
     return eval
 ```
 
-<<<<<<< HEAD
-Thus it can been seen more clearly the dependance of the tensor $\mathbf{C}^\text{tang}$ on the calculation of the tensor $\boldsymbol{\sigma}_{n+1}$.
-=======
 Thus it can been seen more clearly the dependance of the tensor $\ \mathbf{C}^\text{tang} $ on the calculation of the tensor $\ \underline{\underline{\sigma}}_{n+1} $.
->>>>>>> e8db0c3f
 
 ## Summarize
 
